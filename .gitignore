python_backend/venv/

__pycache__/
*.py[cod]
*.log
.db

node_modules
python_backend/jiwon 
.venv
python_backend/.env
dist/
.claude/
/.claude
.env
*.env

# Local AI agent config (do not commit)
/.claude/
python_backend/.claude/


.vscode/
NUL


.ipynb_checkpoints/


.DS_Store
Thumbs.db

python_backend/.venv/
**/.venv/
.venv/

__pycache__/

backup_before_reset/
python_backend/.venv/

python_backend/core/config.py

<<<<<<< HEAD
# Documentation and issue tracking (local only)
CLAUDE.md
API_MISMATCH_ISSUES.md
=======
setting.env
>>>>>>> 6209906e
<|MERGE_RESOLUTION|>--- conflicted
+++ resolved
@@ -41,10 +41,6 @@
 
 python_backend/core/config.py
 
-<<<<<<< HEAD
 # Documentation and issue tracking (local only)
 CLAUDE.md
 API_MISMATCH_ISSUES.md
-=======
-setting.env
->>>>>>> 6209906e
