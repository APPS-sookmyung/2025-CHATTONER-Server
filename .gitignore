
node_modules

<<<<<<< HEAD
python_backend/jiwon 

.venv
python_backend/.env
=======
.env

>>>>>>> b1ce12a2
.env<|MERGE_RESOLUTION|>--- conflicted
+++ resolved
@@ -1,13 +1,5 @@
-
 node_modules
-
-<<<<<<< HEAD
 python_backend/jiwon 
-
 .venv
 python_backend/.env
-=======
 .env
-
->>>>>>> b1ce12a2
-.env