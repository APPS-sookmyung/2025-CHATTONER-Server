--- conflicted
+++ resolved
@@ -110,40 +110,6 @@
 
     # 관계 설정
     # user = relationship("User", back_populates="negative_preferences")
-<<<<<<< HEAD
-
-class CompanyDocument(Base):
-    """기업 문서 정보"""
-    __tablename__ = "company_documents"
-
-    id = Column(Integer, primary_key=True, index=True)
-
-    # 문서 식별 정보
-    document_id = Column(String(255), unique=True, nullable=False, index=True)
-    original_filename = Column(String(255), nullable=False)
-
-    # 파일 정보
-    file_hash = Column(String(64), unique=True, nullable=False, index=True)  # SHA-256 해시
-    file_size_bytes = Column(Integer, nullable=False)
-    content_type = Column(String(50), default="application/pdf")
-
-    # 추출된 텍스트 정보
-    extracted_text = Column(Text, nullable=False)
-    text_length = Column(Integer, nullable=False)
-
-    # 저장 경로
-    text_file_path = Column(Text, nullable=False)
-
-    # 처리 상태
-    status = Column(String(20), default="active")  # active, deleted, processing, error
-    processing_error = Column(Text, default=None)
-
-    # 메타데이터
-    created_at = Column(DateTime, default=datetime.utcnow)
-    updated_at = Column(DateTime, default=datetime.utcnow, onupdate=datetime.utcnow)
-
-=======
->>>>>>> e37910f7
 class VectorDocumentMetadata(Base):
     """벡터 데이터베이스 문서 메타데이터"""
     __tablename__ = "vector_document_metadata"
